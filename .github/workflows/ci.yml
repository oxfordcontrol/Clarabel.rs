name: ci

on:
  workflow_dispatch:
  push:
    branches: [ "main" ]
  pull_request:
    branches: [ "main", "dev" ]

env:
  CARGO_TERM_COLOR: always

jobs:
  build:

    runs-on: macos-latest

    steps:
    - uses: actions/checkout@v4
    - name: Build
      run: cargo build --verbose --features sdp-accelerate
      
    - name: Run tests
      run: cargo test --verbose --features sdp-accelerate

    - name: Install cargo-tarpaulin
      run: cargo install cargo-tarpaulin

    - name: Generate code coverage 
      run: |
<<<<<<< HEAD
        cargo tarpaulin --out xml --features faer-sparse,sdp-accelerate --exclude-files "src/python/*,src/julia/*"
=======
        cargo tarpaulin --out xml --features sdp-accelerate,serde --exclude-files "src/python/*,src/julia/*"
>>>>>>> da5546c3

    - name: Upload to codecov.io
      uses: codecov/codecov-action@v4
      with:
        token: ${{secrets.CODECOV_TOKEN}}


<|MERGE_RESOLUTION|>--- conflicted
+++ resolved
@@ -28,11 +28,7 @@
 
     - name: Generate code coverage 
       run: |
-<<<<<<< HEAD
-        cargo tarpaulin --out xml --features faer-sparse,sdp-accelerate --exclude-files "src/python/*,src/julia/*"
-=======
-        cargo tarpaulin --out xml --features sdp-accelerate,serde --exclude-files "src/python/*,src/julia/*"
->>>>>>> da5546c3
+        cargo tarpaulin --out xml --features sdp-accelerate,serde,faer-sparse --exclude-files "src/python/*,src/julia/*"
 
     - name: Upload to codecov.io
       uses: codecov/codecov-action@v4
