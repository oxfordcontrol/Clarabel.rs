--- conflicted
+++ resolved
@@ -191,7 +191,6 @@
 rustdoc-args = [ "--html-in-header", "./html/rustdocs-header.html" ]
 features = ["sdp","sdp-mkl"]
 
-<<<<<<< HEAD
 # ------------------------------
 # wasm compatibility
 # ------------------------------
@@ -199,10 +198,9 @@
 [dependencies.web-time]
 optional = true
 version = "0.2.3"
-=======
 
 # ------------------------------
 # testing, benchmarking etc 
+# ------------------------------
 [dev-dependencies]
 tempfile = "3"
->>>>>>> eb6c5d9a
