--- conflicted
+++ resolved
@@ -1,9 +1,6 @@
 #![allow(non_snake_case)]
 use super::{CscMatrix, FloatT, MatrixShape, MatrixTriangle};
-<<<<<<< HEAD
-=======
 use std::iter::zip;
->>>>>>> 71b78230
 use thiserror::Error;
 
 /// Error type returned by the [`check_format`](crate::algebra::CscMatrix::check_format) utility.
@@ -213,11 +210,7 @@
         //index from the logical rowidx to the reduced row number
         let mut rridx = vec![0; self.m];
         let mut mred = 0;
-<<<<<<< HEAD
-        for (r, is_used) in rridx.iter_mut().zip(rowidx) {
-=======
         for (r, is_used) in zip(&mut rridx, rowidx) {
->>>>>>> 71b78230
             if *is_used {
                 *r = mred;
                 mred += 1;
