use super::*;
use std::iter::zip;

impl<T: FloatT> ScalarMath<T> for T {
    fn clip(&self, min_thresh: T, max_thresh: T, min_new: T, max_new: T) -> T {
        if *self < min_thresh {
            min_new
        } else if *self > max_thresh {
            max_new
        } else {
            *self
        }
    }

    fn logsafe(&self) -> T {
        if *self <= T::zero() {
            -T::infinity()
        } else {
            self.ln()
        }
    }
}

impl<T: FloatT> VectorMath<T> for [T] {
    fn copy_from(&mut self, src: &[T]) -> &mut Self {
        self.copy_from_slice(src);
        self
    }

    fn select(&self, index: &[bool]) -> Vec<T> {
        assert_eq!(self.len(), index.len());
<<<<<<< HEAD
        self.iter()
            .zip(index)
=======
        zip(self, index)
>>>>>>> 71b78230
            .filter(|(_x, &b)| b)
            .map(|(&x, _b)| x)
            .collect()
    }

    fn scalarop(&mut self, op: impl Fn(T) -> T) -> &mut Self {
        for x in &mut *self {
            *x = op(*x);
        }
        self
    }

    fn scalarop_from(&mut self, op: impl Fn(T) -> T, v: &[T]) -> &mut Self {
<<<<<<< HEAD
        for (x, v) in self.iter_mut().zip(v) {
=======
        for (x, v) in zip(&mut *self, v) {
>>>>>>> 71b78230
            *x = op(*v);
        }
        self
    }

    fn translate(&mut self, c: T) -> &mut Self {
        //NB: translate is a scalar shift of all variables and is only
        //used only in the NN cone to force vectors into R^n_+
        self.scalarop(|x| x + c)
    }

    fn set(&mut self, c: T) -> &mut Self {
        self.scalarop(|_x| c)
    }

    fn scale(&mut self, c: T) -> &mut Self {
        self.scalarop(|x| x * c)
    }

    fn recip(&mut self) -> &mut Self {
        self.scalarop(T::recip)
    }

    fn sqrt(&mut self) -> &mut Self {
        self.scalarop(T::sqrt)
    }

    fn rsqrt(&mut self) -> &mut Self {
        self.scalarop(|x| T::recip(T::sqrt(x)))
    }

    fn negate(&mut self) -> &mut Self {
        self.scalarop(|x| -x)
    }

    fn hadamard(&mut self, y: &[T]) -> &mut Self {
<<<<<<< HEAD
        self.iter_mut().zip(y).for_each(|(x, y)| *x *= *y);
=======
        zip(&mut *self, y).for_each(|(x, y)| *x *= *y);
>>>>>>> 71b78230
        self
    }

    fn clip(&mut self, min_thresh: T, max_thresh: T, min_new: T, max_new: T) -> &mut Self {
        self.scalarop(|x| x.clip(min_thresh, max_thresh, min_new, max_new))
    }

    fn normalize(&mut self) -> T {
        let norm = self.norm();
        if norm == T::zero() {
            return T::zero();
        }
        self.scale(norm.recip());
        norm
    }

    fn dot(&self, y: &[T]) -> T {
        zip(self, y).fold(T::zero(), |acc, (&x, &y)| acc + x * y)
    }

    fn dot_shifted(z: &[T], s: &[T], dz: &[T], ds: &[T], α: T) -> T {
        assert_eq!(z.len(), s.len());
        assert_eq!(z.len(), dz.len());
        assert_eq!(s.len(), ds.len());

        let mut out = T::zero();
        for ((&s, &ds), (&z, &dz)) in zip(zip(s, ds), zip(z, dz)) {
            let si = s + α * ds;
            let zi = z + α * dz;
            out += si * zi;
        }
        out
    }

    fn dist(&self, y: &Self) -> T {
        let dist2 = zip(self, y).fold(T::zero(), |acc, (&x, &y)| acc + T::powi(x - y, 2));
        T::sqrt(dist2)
    }

    fn sumsq(&self) -> T {
        self.dot(self)
    }

    // 2-norm
    fn norm(&self) -> T {
        T::sqrt(self.sumsq())
    }

    //scaled norm of elementwise produce self.*v
    fn norm_scaled(&self, v: &[T]) -> T {
        assert_eq!(self.len(), v.len());
        let total = zip(self, v).fold(T::zero(), |acc, (&x, &y)| {
            let prod = x * y;
            acc + prod * prod
        });
        T::sqrt(total)
    }

    // Returns infinity norm, ignoring NaNs
    fn norm_inf(&self) -> T {
        let mut out = T::zero();
        for v in self.iter().map(|v| v.abs()) {
            out = if v > out { v } else { out };
        }
        out
    }

    // Returns one norm
    fn norm_one(&self) -> T {
        self.iter().fold(T::zero(), |acc, v| acc + v.abs())
    }

    fn minimum(&self) -> T {
        self.iter().fold(T::infinity(), |r, &s| T::min(r, s))
    }

    fn maximum(&self) -> T {
        self.iter().fold(-T::infinity(), |r, &s| T::max(r, s))
    }

    fn mean(&self) -> T {
        let mean = if self.is_empty() {
            T::zero()
        } else {
            let num = self.iter().fold(T::zero(), |r, &s| r + s);
            let den = T::from_usize(self.len()).unwrap();
            num / den
        };
        mean
    }

    fn is_finite(&self) -> bool {
        self.iter().all(|&x| T::is_finite(x))
    }

    fn axpby(&mut self, a: T, x: &[T], b: T) -> &mut Self {
        assert_eq!(self.len(), x.len());

<<<<<<< HEAD
        let yx = self.iter_mut().zip(x);
        yx.for_each(|(y, x)| *y = a * (*x) + b * (*y));
=======
        zip(&mut *self, x).for_each(|(y, x)| *y = a * (*x) + b * (*y));
>>>>>>> 71b78230
        self
    }

    fn waxpby(&mut self, a: T, x: &[T], b: T, y: &[T]) -> &mut Self {
        assert_eq!(self.len(), x.len());
        assert_eq!(self.len(), y.len());

        for (w, (x, y)) in zip(&mut *self, zip(x, y)) {
            *w = a * (*x) + b * (*y);
        }
        self
    }
}

impl<T: FloatT> MatrixMath<T, [T]> for CscMatrix<T> {
    //scalar mut operations
    fn scale(&mut self, c: T) {
        self.nzval.scale(c);
    }

    fn negate(&mut self) {
        self.nzval.negate();
    }

    fn col_norms(&self, norms: &mut [T]) {
        norms.fill(T::zero());
        self.col_norms_no_reset(norms);
    }

    fn col_norms_no_reset(&self, norms: &mut [T]) {
        assert_eq!(norms.len(), self.colptr.len() - 1);

        // for (i,v) in norms.iter_mut().enumerate(){
        //     for j in self.colptr[i]..self.colptr[i + 1]{
        //         let tmp = T::abs(self.nzval[j]);
        //         *v = T::max(*v,tmp);
        //     }
        // }
        for (i, v) in norms.iter_mut().enumerate() {
            *v = self
                .nzval
                .iter()
                .take(self.colptr[i + 1])
                .skip(self.colptr[i])
                .fold(*v, |m, &nzval| T::max(m, T::abs(nzval)));
        }
    }

    fn col_norms_sym(&self, norms: &mut [T]) {
        norms.fill(T::zero());
        self.col_norms_sym_no_reset(norms);
    }

    fn col_norms_sym_no_reset(&self, norms: &mut [T]) {
        assert_eq!(norms.len(), self.colptr.len() - 1);

        for i in 0..norms.len() {
            for j in self.colptr[i]..self.colptr[i + 1] {
                let tmp = T::abs(self.nzval[j]);
                let r = self.rowval[j];
                norms[i] = T::max(norms[i], tmp);
                norms[r] = T::max(norms[r], tmp);
            }
        }
    }

    fn row_norms(&self, norms: &mut [T]) {
        norms.fill(T::zero());
        self.row_norms_no_reset(norms);
    }

    fn row_norms_no_reset(&self, norms: &mut [T]) {
        assert_eq!(self.rowval.len(), *self.colptr.last().unwrap());

        for (row, val) in zip(&self.rowval, &self.nzval) {
            norms[*row] = T::max(norms[*row], T::abs(*val));
        }
    }

    fn lscale(&mut self, l: &[T]) {
        for (val, row) in zip(&mut self.nzval, &self.rowval) {
            *val *= l[*row];
        }
    }

    fn rscale(&mut self, r: &[T]) {
        let colptr = &self.colptr;
        let vals = &mut self.nzval;

        assert_eq!(vals.len(), *colptr.last().unwrap());
        for i in 0..self.n {
            vals[colptr[i]..colptr[i + 1]].scale(r[i]);
        }
    }

    fn lrscale(&mut self, l: &[T], r: &[T]) {
        assert_eq!(self.nzval.len(), *self.colptr.last().unwrap());

        for (col, &ri) in r.iter().enumerate() {
            let (first, last) = (self.colptr[col], self.colptr[col + 1]);
            let vals = &mut self.nzval[first..last];
            let rows = &self.rowval[first..last];

            for (val, row) in zip(vals, rows) {
                *val *= l[*row] * ri;
            }
        }
    }

    fn gemv(&self, y: &mut [T], trans: MatrixShape, x: &[T], a: T, b: T) {
        match trans {
            MatrixShape::N => _csc_axpby_N(self, y, x, a, b),
            MatrixShape::T => _csc_axpby_T(self, y, x, a, b),
        }
    }

    fn symv(&self, y: &mut [T], tri: MatrixTriangle, x: &[T], a: T, b: T) {
        //NB: the triangle argument doesn't actually do
        //anything here, and the call is the same either
        //way.  The argument serves only as a reminder that
        //the caller should only pass a triangular form
        match tri {
            MatrixTriangle::Triu => _csc_symv_unsafe(self, y, x, a, b),
            MatrixTriangle::Tril => _csc_symv_unsafe(self, y, x, a, b),
        }
    }

    fn quad_form(&self, y: &[T], x: &[T]) -> T {
        _csc_quad_form(self, y, x)
    }
}

#[allow(non_snake_case)]
fn _csc_symv_safe<T: FloatT>(A: &CscMatrix<T>, y: &mut [T], x: &[T], a: T, b: T) {
    y.scale(b);

    assert!(x.len() == A.n);
    assert!(y.len() == A.n);
    assert!(A.n == A.m);

    for (col, &xcol) in x.iter().enumerate() {
        let first = A.colptr[col];
        let last = A.colptr[col + 1];
        let rows = &A.rowval[first..last];
        let nzvals = &A.nzval[first..last];

        for (&row, &Aij) in zip(rows, nzvals) {
            y[row] += a * Aij * xcol;

            if row != col {
                //don't double up on the diagonal
                y[col] += a * Aij * x[row];
            }
        }
    }
}

// Safety: The function below checks that x and y are compatible with
// the dimensions of A, so safety is assured so long as the the matrix
// A as rowval and colptr arrays that are consistent with its dimension.
// A bounds checked version is provided above.
//
// This `unsafe`d version is preferred the multiplication K*x, with K
// the symmetric KKT matrix, is used heavily in iterative refinement of
// direct linear solves.
#[allow(non_snake_case)]
fn _csc_symv_unsafe<T: FloatT>(A: &CscMatrix<T>, y: &mut [T], x: &[T], a: T, b: T) {
    y.scale(b);

    assert!(x.len() == A.n);
    assert!(y.len() == A.n);
    assert!(A.n == A.m);
    unsafe {
        for (col, &xcol) in x.iter().enumerate() {
            let first = *A.colptr.get_unchecked(col);
            let last = *A.colptr.get_unchecked(col + 1);

            for j in first..last {
                let row = *A.rowval.get_unchecked(j);
                let Aij = *A.nzval.get_unchecked(j);
                *y.get_unchecked_mut(row) += a * Aij * xcol;

                if row != col {
                    //don't double up on the diagonal
                    *y.get_unchecked_mut(col) += a * Aij * (*x.get_unchecked(row));
                }
            }
        }
    }
}

#[allow(non_snake_case)]
#[allow(clippy::comparison_chain)]
fn _csc_quad_form<T: FloatT>(M: &CscMatrix<T>, y: &[T], x: &[T]) -> T {
    assert_eq!(M.n, M.m);
    assert_eq!(x.len(), M.n);
    assert_eq!(y.len(), M.n);
    assert!(M.colptr.len() == M.n + 1);
    assert!(M.nzval.len() == M.rowval.len());

    if M.n == 0 {
        return T::zero();
    }

    let mut out = T::zero();

    for col in 0..M.n {
        //column number

        let mut tmp1 = T::zero();
        let mut tmp2 = T::zero();

        //start / stop indices for the current column
        let first = M.colptr[col];
        let last = M.colptr[col + 1];

        let values = &M.nzval[first..last];
        let rows = &M.rowval[first..last];

        for (&Mv, &row) in zip(values, rows) {
            if row < col {
                //triu terms only
                tmp1 += Mv * x[row];
                tmp2 += Mv * y[row];
            } else if row == col {
                out += Mv * x[col] * y[col];
            } else {
                panic!("Input matrix should be triu form.");
            }
        }
        out += tmp1 * y[col] + tmp2 * x[col];
    }
    out
}

// sparse matrix-vector multiply, no transpose
#[allow(non_snake_case)]
fn _csc_axpby_N<T: FloatT>(A: &CscMatrix<T>, y: &mut [T], x: &[T], a: T, b: T) {
    //first do the b*y part
    if b == T::zero() {
        y.fill(T::zero());
    } else if b == T::one() {
    } else if b == -T::one() {
        y.negate();
    } else {
        y.scale(b);
    }

    // if a is zero, we're done
    if a == T::zero() {
        return;
    }

    assert_eq!(A.nzval.len(), *A.colptr.last().unwrap());
    assert_eq!(x.len(), A.n);

    //y += A*x
    if a == T::one() {
        for (j, xj) in x.iter().enumerate().take(A.n) {
            for i in A.colptr[j]..A.colptr[j + 1] {
                y[A.rowval[i]] += A.nzval[i] * *xj;
            }
        }
    } else if a == -T::one() {
        for (j, xj) in x.iter().enumerate().take(A.n) {
            for i in A.colptr[j]..A.colptr[j + 1] {
                y[A.rowval[i]] -= A.nzval[i] * *xj;
            }
        }
    } else {
        for (j, xj) in x.iter().enumerate().take(A.n) {
            for i in A.colptr[j]..A.colptr[j + 1] {
                y[A.rowval[i]] += a * A.nzval[i] * *xj;
            }
        }
    }
}

// sparse matrix-vector multiply, transposed
#[allow(non_snake_case)]
fn _csc_axpby_T<T: FloatT>(A: &CscMatrix<T>, y: &mut [T], x: &[T], a: T, b: T) {
    //first do the b*y part
    if b == T::zero() {
        y.fill(T::zero());
    } else if b == T::one() {
    } else if b == -T::one() {
        y.negate();
    } else {
        y.scale(b);
    }

    // if a is zero, we're done
    if a == T::zero() {
        return;
    }

    assert_eq!(A.nzval.len(), *A.colptr.last().unwrap());
    assert_eq!(x.len(), A.m);

    //y += A*x
    if a == T::one() {
        for (j, yj) in y.iter_mut().enumerate().take(A.n) {
            for k in A.colptr[j]..A.colptr[j + 1] {
                *yj += A.nzval[k] * x[A.rowval[k]];
            }
        }
    } else if a == -T::one() {
        for (j, yj) in y.iter_mut().enumerate().take(A.n) {
            for k in A.colptr[j]..A.colptr[j + 1] {
                *yj -= A.nzval[k] * x[A.rowval[k]];
            }
        }
    } else {
        for (j, yj) in y.iter_mut().enumerate().take(A.n) {
            for k in A.colptr[j]..A.colptr[j + 1] {
                *yj += a * A.nzval[k] * x[A.rowval[k]];
            }
        }
    }
}<|MERGE_RESOLUTION|>--- conflicted
+++ resolved
@@ -29,12 +29,7 @@
 
     fn select(&self, index: &[bool]) -> Vec<T> {
         assert_eq!(self.len(), index.len());
-<<<<<<< HEAD
-        self.iter()
-            .zip(index)
-=======
         zip(self, index)
->>>>>>> 71b78230
             .filter(|(_x, &b)| b)
             .map(|(&x, _b)| x)
             .collect()
@@ -48,11 +43,7 @@
     }
 
     fn scalarop_from(&mut self, op: impl Fn(T) -> T, v: &[T]) -> &mut Self {
-<<<<<<< HEAD
-        for (x, v) in self.iter_mut().zip(v) {
-=======
         for (x, v) in zip(&mut *self, v) {
->>>>>>> 71b78230
             *x = op(*v);
         }
         self
@@ -89,11 +80,7 @@
     }
 
     fn hadamard(&mut self, y: &[T]) -> &mut Self {
-<<<<<<< HEAD
-        self.iter_mut().zip(y).for_each(|(x, y)| *x *= *y);
-=======
         zip(&mut *self, y).for_each(|(x, y)| *x *= *y);
->>>>>>> 71b78230
         self
     }
 
@@ -192,12 +179,7 @@
     fn axpby(&mut self, a: T, x: &[T], b: T) -> &mut Self {
         assert_eq!(self.len(), x.len());
 
-<<<<<<< HEAD
-        let yx = self.iter_mut().zip(x);
-        yx.for_each(|(y, x)| *y = a * (*x) + b * (*y));
-=======
         zip(&mut *self, x).for_each(|(y, x)| *y = a * (*x) + b * (*y));
->>>>>>> 71b78230
         self
     }
 
