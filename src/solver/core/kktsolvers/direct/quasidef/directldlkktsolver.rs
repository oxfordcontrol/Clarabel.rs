--- conflicted
+++ resolved
@@ -213,11 +213,7 @@
         if settings.static_regularization_enable {
             // hold a copy of the true KKT diagonal
             // diag_kkt .= KKT.nzval[map.diag_full];
-<<<<<<< HEAD
-            for (d, idx) in diag_kkt.iter_mut().zip(map.diag_full.iter()) {
-=======
             for (d, idx) in zip(&mut *diag_kkt, &map.diag_full) {
->>>>>>> 71b78230
                 *d = KKT.nzval[*idx];
             }
 
