--- conflicted
+++ resolved
@@ -129,12 +129,8 @@
         let KKT = &mut self.KKT;
 
         for cone in cones.iter() {
-<<<<<<< HEAD
-            if let Some(sc) = cone.to_sparse() {
-=======
             if cone.is_sparse_expandable() {
                 let sc = cone.to_sparse_expansion().unwrap();
->>>>>>> 7068d536
                 let thismap = sparse_map_iter.next().unwrap();
                 sc.csc_update_sparsecone(thismap, ldl, KKT, _update_values, _scale_values);
             }
