use super::*;
use crate::{
    algebra::*,
    solver::{core::ScalingStrategy, CoreSettings},
};
use core::marker::PhantomData;

// -------------------------------------
// Zero Cone
// -------------------------------------

pub struct ZeroCone<T> {
    dim: usize,
    phantom: PhantomData<T>,
}

impl<T> ZeroCone<T>
where
    T: FloatT,
{
    pub fn new(dim: usize) -> Self {
        Self {
            dim,
            phantom: PhantomData,
        }
    }
}

impl<T> Cone<T> for ZeroCone<T>
where
    T: FloatT,
{
    fn degree(&self) -> usize {
        0
    }

    fn numel(&self) -> usize {
        self.dim
    }

    fn is_symmetric(&self) -> bool {
        true
    }

<<<<<<< HEAD
=======
    fn is_sparse_expandable(&self) -> bool {
        false
    }

>>>>>>> 7068d536
    fn allows_primal_dual_scaling(&self) -> bool {
        true
    }

    fn rectify_equilibration(&self, δ: &mut [T], _e: &[T]) -> bool {
        δ.set(T::one());
        false
    }

    fn margins(&mut self, _z: &mut [T], _pd: PrimalOrDualCone) -> (T, T) {
        // for either primal or dual case we specify infinite
        // minimum margin and zero total margin.
        // if we later shift a vector into the zero cone
        // using scaled_unit_shift!, we just zero it
        // out regardless of the applied shift anway
        (T::max_value(), T::zero())
    }
    fn scaled_unit_shift(&self, z: &mut [T], _α: T, pd: PrimalOrDualCone) {
        if pd == PrimalOrDualCone::PrimalCone {
            z.fill(T::zero());
        } else {
            // do nothing
        }
    }

    fn unit_initialization(&self, z: &mut [T], s: &mut [T]) {
        s.fill(T::zero());
        z.fill(T::zero());
    }

    fn set_identity_scaling(&mut self) {
        //nothing to do
    }

    fn update_scaling(
        &mut self,
        _s: &[T],
        _z: &[T],
        _μ: T,
        _scaling_strategy: ScalingStrategy,
    ) -> bool {
        true
    }

    fn Hs_is_diagonal(&self) -> bool {
        true
    }

    fn get_Hs(&self, Hsblock: &mut [T]) {
        Hsblock.fill(T::zero());
    }

    fn mul_Hs(&mut self, y: &mut [T], _x: &[T], _work: &mut [T]) {
        y.fill(T::zero());
    }

    fn affine_ds(&self, ds: &mut [T], _s: &[T]) {
        ds.fill(T::zero());
    }

    fn combined_ds_shift(
        &mut self, shift: &mut [T], _step_z: &mut [T], _step_s: &mut [T], _σμ: T
    ) {
        shift.fill(T::zero());
    }

    fn Δs_from_Δz_offset(&mut self, out: &mut [T], _ds: &[T], _work: &mut [T], _z: &[T]) {
        out.fill(T::zero());
    }

    fn step_length(
        &mut self,
        _dz: &[T],
        _ds: &[T],
        _z: &[T],
        _s: &[T],
        _settings: &CoreSettings<T>,
        αmax: T,
    ) -> (T, T) {
        //equality constraints allow arbitrary step length
        (αmax, αmax)
    }

    fn compute_barrier(&mut self, _z: &[T], _s: &[T], _dz: &[T], _ds: &[T], _α: T) -> T {
        T::zero()
    }
}<|MERGE_RESOLUTION|>--- conflicted
+++ resolved
@@ -42,13 +42,10 @@
         true
     }
 
-<<<<<<< HEAD
-=======
     fn is_sparse_expandable(&self) -> bool {
         false
     }
 
->>>>>>> 7068d536
     fn allows_primal_dual_scaling(&self) -> bool {
         true
     }
