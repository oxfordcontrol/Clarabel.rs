--- conflicted
+++ resolved
@@ -94,13 +94,10 @@
         true
     }
 
-<<<<<<< HEAD
-=======
     fn is_sparse_expandable(&self) -> bool {
         false
     }
 
->>>>>>> 7068d536
     fn allows_primal_dual_scaling(&self) -> bool {
         true
     }
