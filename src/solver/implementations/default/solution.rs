--- conflicted
+++ resolved
@@ -85,33 +85,20 @@
             tmp.copy_from(&variables.z)
                 .hadamard(e)
                 .scale(scaleinv / cscale);
-<<<<<<< HEAD
-            for (vi, mapi) in tmp.iter().zip(&map.keep_index) {
-=======
             for (vi, mapi) in zip(&tmp, &map.keep_index) {
->>>>>>> 71b78230
                 self.z[*mapi] = *vi;
             }
 
             tmp.copy_from(&variables.s).hadamard(einv).scale(scaleinv);
-<<<<<<< HEAD
-            for (vi, mapi) in tmp.iter().zip(&map.keep_index) {
-=======
             for (vi, mapi) in zip(&tmp, &map.keep_index) {
->>>>>>> 71b78230
                 self.s[*mapi] = *vi;
             }
 
             // eliminated constraints get huge slacks
             // and are assumed to be nonbinding
             let infbound = data.presolver.infbound.as_T();
-<<<<<<< HEAD
-            let sz = self.s.iter_mut().zip(self.z.iter_mut());
-            sz.zip(&map.keep_logical).for_each(|((si, zi), b)| {
-=======
             let sz = zip(&mut self.s, &mut self.z);
             zip(sz, &map.keep_logical).for_each(|((si, zi), b)| {
->>>>>>> 71b78230
                 if !b {
                     *si = infbound;
                     *zi = T::zero();
