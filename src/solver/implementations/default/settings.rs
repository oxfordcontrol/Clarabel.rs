use crate::algebra::*;
use crate::solver::core::traits::Settings;
use derive_builder::Builder;

#[cfg(feature = "serde")]
use serde::{de::DeserializeOwned, Deserialize, Serialize};

/// Standard-form solver type implementing the [`Settings`](crate::solver::core::traits::Settings) trait

<<<<<<< HEAD
// PJG make serialize conditional
#[derive(Builder, Debug, Clone, Serialize, Deserialize)]
#[serde(bound = "T: Serialize + DeserializeOwned")]
=======
#[derive(Builder, Debug, Clone)]
#[builder(build_fn(validate = "Self::validate"))]
#[cfg_attr(feature = "julia", derive(Serialize, Deserialize))]
>>>>>>> 0e2c2699
pub struct DefaultSettings<T: FloatT> {
    ///maximum number of iterations
    #[builder(default = "200")]
    pub max_iter: u32,

    ///maximum run time (seconds)
    #[builder(default = "f64::INFINITY")]
    pub time_limit: f64,

    ///verbose printing
    #[builder(default = "true")]
    pub verbose: bool,

    ///maximum interior point step length
    #[builder(default = "(0.99).as_T()")]
    pub max_step_fraction: T,

    ///absolute duality gap tolerance
    #[builder(default = "(1e-8).as_T()")]
    pub tol_gap_abs: T,

    ///relative duality gap tolerance
    #[builder(default = "(1e-8).as_T()")]
    pub tol_gap_rel: T,

    ///feasibility check tolerance (primal and dual)
    #[builder(default = "(1e-8).as_T()")]
    pub tol_feas: T,

    ///absolute infeasibility tolerance (primal and dual)
    #[builder(default = "(1e-8).as_T()")]
    pub tol_infeas_abs: T,

    ///relative infeasibility tolerance (primal and dual)
    #[builder(default = "(1e-8).as_T()")]
    pub tol_infeas_rel: T,

    ///κ/τ tolerance
    #[builder(default = "(1e-6).as_T()")]
    pub tol_ktratio: T,

    ///reduced absolute duality gap tolerance
    #[builder(default = "(5e-5).as_T()")]
    pub reduced_tol_gap_abs: T,

    ///reduced relative duality gap tolerance
    #[builder(default = "(5e-5).as_T()")]
    pub reduced_tol_gap_rel: T,

    ///reduced feasibility check tolerance (primal and dual)
    #[builder(default = "(1e-4).as_T()")]
    pub reduced_tol_feas: T,

    ///reduced absolute infeasibility tolerance (primal and dual)
    #[builder(default = "(5e-5).as_T()")]
    pub reduced_tol_infeas_abs: T,

    ///reduced relative infeasibility tolerance (primal and dual)
    #[builder(default = "(5e-5).as_T()")]
    pub reduced_tol_infeas_rel: T,

    ///reduced κ/τ tolerance
    #[builder(default = "(1e-4).as_T()")]
    pub reduced_tol_ktratio: T,

    ///enable data equilibration pre-scaling
    #[builder(default = "true")]
    pub equilibrate_enable: bool,

    /// maximum equilibration scaling iterations
    #[builder(default = "10")]
    pub equilibrate_max_iter: u32,

    ///minimum equilibration scaling allowed
    #[builder(default = "(1e-4).as_T()")]
    pub equilibrate_min_scaling: T,

    ///maximum equilibration scaling allowed
    #[builder(default = "(1e+4).as_T()")]
    pub equilibrate_max_scaling: T,

    ///linesearch backtracking
    #[builder(default = "(0.8).as_T()")]
    pub linesearch_backtrack_step: T,

    ///minimum step size allowed for asymmetric cones with PrimalDual scaling
    #[builder(default = "(1e-1).as_T()")]
    pub min_switch_step_length: T,

    ///minimum step size allowed for symmetric cones & asymmetric cones with Dual scaling
    #[builder(default = "(1e-4).as_T()")]
    pub min_terminate_step_length: T,

    ///use a direct linear solver method (required true)
    #[builder(default = "true")]
    pub direct_kkt_solver: bool,

    ///direct linear solver (e.g. "qdldl")
    #[builder(default = r#""qdldl".to_string()"#)]
    pub direct_solve_method: String,

    ///enable KKT static regularization
    #[builder(default = "true")]
    pub static_regularization_enable: bool,

    ///KKT static regularization parameter
    #[builder(default = "(1e-8).as_T()")]
    pub static_regularization_constant: T,

    ///additional regularization parameter w.r.t. the maximum abs diagonal term
    #[builder(default = "T::epsilon()*T::epsilon()")]
    pub static_regularization_proportional: T,

    ///enable KKT dynamic regularization
    #[builder(default = "true")]
    pub dynamic_regularization_enable: bool,

    ///KKT dynamic regularization threshold
    #[builder(default = "(1e-13).as_T()")]
    pub dynamic_regularization_eps: T,

    ///KKT dynamic regularization shift
    #[builder(default = "(2e-7).as_T()")]
    pub dynamic_regularization_delta: T,

    ///KKT direct solve with iterative refinement
    #[builder(default = "true")]
    pub iterative_refinement_enable: bool,

    ///iterative refinement relative tolerance
    #[builder(default = "(1e-13).as_T()")]
    pub iterative_refinement_reltol: T,

    ///iterative refinement absolute tolerance
    #[builder(default = "(1e-12).as_T()")]
    pub iterative_refinement_abstol: T,

    ///iterative refinement maximum iterations
    #[builder(default = "10")]
    pub iterative_refinement_max_iter: u32,

    ///iterative refinement stalling tolerance
    #[builder(default = "(5.0).as_T()")]
    pub iterative_refinement_stop_ratio: T,

    ///enable presolve constraint reduction
    #[builder(default = "true")]
    pub presolve_enable: bool,

    /// enable chordal decomposition.
    /// [requires "sdp" feature.]
    #[cfg(feature = "sdp")]
    #[builder(default = "true")]
    pub chordal_decomposition_enable: bool,

    ///chordal decomposition merge method ("none", "parent_child" or "clique_graph").  
    /// [requires "sdp" feature.]
    #[cfg(feature = "sdp")]
    #[builder(default = r#""clique_graph".to_string()"#)]
    pub chordal_decomposition_merge_method: String,

    ///assemble decomposed system in "compact" form
    ///[requires "sdp" feature.]
    #[cfg(feature = "sdp")]
    #[builder(default = "true")]
    pub chordal_decomposition_compact: bool,

    ///complete PSD dual variables after decomposition
    /// [requires "sdp" feature.]
    #[cfg(feature = "sdp")]
    #[builder(default = "true")]
    pub chordal_decomposition_complete_dual: bool,
}

impl<T> Default for DefaultSettings<T>
where
    T: FloatT,
{
    fn default() -> DefaultSettings<T> {
        DefaultSettingsBuilder::<T>::default().build().unwrap()
    }
}

impl<T> Settings<T> for DefaultSettings<T>
where
    T: FloatT,
{
    //NB: CoreSettings is typedef'd to DefaultSettings
    fn core(&self) -> &DefaultSettings<T> {
        self
    }
    fn core_mut(&mut self) -> &mut DefaultSettings<T> {
        self
    }
}

// pre build checker (for auto-validation when using the builder)

/// Automatic pre-build settings validation
impl<T> DefaultSettingsBuilder<T>
where
    T: FloatT,
{
    pub fn validate(&self) -> Result<(), String> {
        // check that the direct solve method is valid
        if let Some(ref direct_solve_method) = self.direct_solve_method {
            validate_direct_solve_method(direct_solve_method.as_str())?;
        }

        // check that the chordal decomposition merge method is valid
        #[cfg(feature = "sdp")]
        if let Some(ref chordal_decomposition_merge_method) =
            self.chordal_decomposition_merge_method
        {
            validate_chordal_decomposition_merge_method(
                chordal_decomposition_merge_method.as_str(),
            )?;
        }

        Ok(())
    }
}

// post build checker (for ad-hoc validation, e.g. when passing from python/Julia)
// this is not used directly in the solver, but can be called manually by the user

/// Manual post-build settings validation
impl<T> DefaultSettings<T>
where
    T: FloatT,
{
    pub fn validate(&self) -> Result<(), String> {
        validate_direct_solve_method(&self.direct_solve_method)?;

        // check that the chordal decomposition merge method is valid
        #[cfg(feature = "sdp")]
        validate_chordal_decomposition_merge_method(&self.chordal_decomposition_merge_method)?;

        Ok(())
    }
}

// ---------------------------------------------------------
// individual validation functions go here
// ---------------------------------------------------------

fn validate_direct_solve_method(direct_solve_method: &str) -> Result<(), String> {
    match direct_solve_method {
        "qdldl" => Ok(()),
        #[cfg(feature = "faer-sparse")]
        "faer" => Ok(()),
        _ => Err(format!(
            "Invalid direct_solve_method: {:?}",
            direct_solve_method
        )),
    }
}

#[cfg(feature = "sdp")]
fn validate_chordal_decomposition_merge_method(
    chordal_decomposition_merge_method: &str,
) -> Result<(), String> {
    match chordal_decomposition_merge_method {
        "none" => Ok(()),
        "parent_child" => Ok(()),
        "clique_graph" => Ok(()),
        _ => Err(format!(
            "Invalid chordal_decomposition_merge_method: {}",
            chordal_decomposition_merge_method
        )),
    }
}

#[test]
fn test_settings_validate() {
    // all standard settings
    DefaultSettingsBuilder::<f64>::default().build().unwrap();

    // fail on unknown direct solve method
    assert!(DefaultSettingsBuilder::<f64>::default()
        .direct_solve_method("foo".to_string())
        .build()
        .is_err());

    // fail on solve options in disabled feature
    let builder = DefaultSettingsBuilder::<f64>::default()
        .direct_solve_method("faer".to_string())
        .build();
    cfg_if::cfg_if! {
        if #[cfg(feature = "faer-sparse")] {
            assert!(build.is_ok());
        }
        else {
            assert!(builder.is_err());
        }
    }

    #[cfg(feature = "sdp")]
    // fail on unknown chordal decomposition merge method
    assert!(DefaultSettingsBuilder::<f64>::default()
        .chordal_decomposition_merge_method("foo".to_string())
        .build()
        .is_err());
}<|MERGE_RESOLUTION|>--- conflicted
+++ resolved
@@ -7,15 +7,10 @@
 
 /// Standard-form solver type implementing the [`Settings`](crate::solver::core::traits::Settings) trait
 
-<<<<<<< HEAD
-// PJG make serialize conditional
-#[derive(Builder, Debug, Clone, Serialize, Deserialize)]
-#[serde(bound = "T: Serialize + DeserializeOwned")]
-=======
 #[derive(Builder, Debug, Clone)]
 #[builder(build_fn(validate = "Self::validate"))]
-#[cfg_attr(feature = "julia", derive(Serialize, Deserialize))]
->>>>>>> 0e2c2699
+#[cfg_attr(feature = "serde", derive(Serialize, Deserialize))]
+#[serde(bound = "T: Serialize + DeserializeOwned")]
 pub struct DefaultSettings<T: FloatT> {
     ///maximum number of iterations
     #[builder(default = "200")]
